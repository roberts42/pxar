/**
 * pxar API class implementation
 */

#include "api.h"
#include "hal.h"
#include <iostream>
#include <algorithm>

/** Define a macro for calls to member functions through pointers to memeber functions (used in the loop expansion routines).
 *  Follows advice of http://www.parashift.com/c++-faq/macro-for-ptr-to-memfn.html
 */
#define CALL_MEMBER_FN(object,ptrToMember)  ((object).*(ptrToMember))


using namespace pxar;

api::api() {
  //FIXME: once we have config file parsing, we need the DTB name here:
  _hal = new hal("*");

  // Get the DUT up and running:
  _dut = new dut();
  _dut->_initialized = false;
}

api::~api() {
  //delete _dut;
  delete _hal;
}

bool api::initTestboard() {
  //FIXME Anything we need to do here? Probably depends on how we get the config...
  _hal->initTestboard();
  return true;
}
  
bool api::initDUT(std::vector<std::pair<uint8_t,uint8_t> > dacVector) {

  // Check if the HAL is ready:
  if(!_hal->status()) return false;

  // FIXME read these information from the DUT object:
  // this is highly incomplete and is only a demonstration for single ROCs
  //for(nrocs)

  rocConfig newroc = {};
  newroc.dacs = dacVector;
  for (uint8_t column=1;column<=52;column++){
    for (uint8_t row=1;row<=80;row++){
      pixelConfig newpix = {};
      newpix.row = row;
      newpix.column = column;
      newpix.enable = true;
      newpix.mask = false;
      newpix.trim = column+row; // arbitray but varying values for debugging
      newroc.pixels.push_back(newpix);
    }
  }
  newroc.type = 0x0; //ROC_PSI46DIGV2;
  newroc.enable = true;
  _dut->roc.push_back(newroc);

  for(size_t n = 0; n < _dut->roc.size(); n++) {
    if(_dut->roc[n].enable) _hal->initROC(n,_dut->roc[n].dacs);
  }

  //if(TBM _hal->initTBM();
  _dut->_initialized = true;
  return true;
}


bool api::status() {
  if(_hal->status() && _dut->status()) return true;
  return false;
}



/** DTB fcuntions **/

bool api::flashTB(std::string filename) {
  return false;
}

double api::getTBia() {
  return _hal->getTBia();
}

double api::getTBva() {
  return _hal->getTBva();
}

double api::getTBid() {
  return _hal->getTBid();
}

double api::getTBvd() {
  return _hal->getTBvd();
}

  
/** TEST functions **/

bool api::setDAC(std::string dacName, uint8_t dacValue) {
  return false;
}

std::vector< std::pair<uint8_t, std::vector<pixel> > > api::getPulseheightVsDAC(std::string dacName, uint8_t dacMin, uint8_t dacMax, 
										uint32_t flags, uint32_t nTriggers) {}

std::vector< std::pair<uint8_t, std::vector<pixel> > > api::getDebugVsDAC(std::string dacName, uint8_t dacMin, uint8_t dacMax, 
										uint32_t flags, uint32_t nTriggers) {
  // check range
  if (dacMin>dacMax){
    // FIXME: THIS SHOULD THROW A CUSTOM EXCEPTION
    std::cout << " ERROR: DacMin > DacMax! " << std::endl;
    return std::vector< std::pair<uint8_t, std::vector<pixel> > >();
  }
  // setup the correct _hal calls for this test (FIXME:DUMMYONLY)
  HalMemFnPixel pixelfn = &hal::DummyPixelTestSkeleton;
  HalMemFnRoc rocfn = &hal::DummyRocTestSkeleton;
  HalMemFnModule modulefn = &hal::DummyModuleTestSkeleton;
  // load the test parameters into vector
  std::vector<int32_t> param;
  // FIXME: NOT IMPLEMENTED:
  //param.push_back(static_cast<int32_t>dacNameToID(dacName));  
  param.push_back(static_cast<int32_t>(dacMin));
  param.push_back(static_cast<int32_t>(dacMax));
  param.push_back(static_cast<int32_t>(flags));
  param.push_back(static_cast<int32_t>(nTriggers));
  // check if the flags indicate that the user explicitly asks for serial execution of test:
  // FIXME: FLAGS NOT YET CHECKED!
  bool forceSerial = flags > 1;
  std::vector< std::vector<pixel> >* data = expandLoop(pixelfn, rocfn, modulefn, param, forceSerial);
  // repack data into the expected return format
  return repackDacScanData(data,dacMin,dacMax);
} // getPulseheightVsDAC

std::vector< std::pair<uint8_t, std::vector<pixel> > > api::getEfficiencyVsDAC(std::string dacName, uint8_t dacMin, uint8_t dacMax, 
									       uint32_t flags, uint32_t nTriggers) {}

std::vector< std::pair<uint8_t, std::vector<pixel> > > api::getThresholdVsDAC(std::string dacName, uint8_t dacMin, uint8_t dacMax, 
									      uint32_t flags, uint32_t nTriggers) {}


std::vector< std::pair<uint8_t, std::pair<uint8_t, std::vector<pixel> > > > api::getPulseheightVsDACDAC(std::string dac1name, uint8_t dac1min, uint8_t dac1max, 
													std::string dac2name, uint8_t dac2min, uint8_t dac2max, 
													uint32_t flags, uint32_t nTriggers){

} // getPulseheightVsDACDAC

std::vector< std::pair<uint8_t, std::pair<uint8_t, std::vector<pixel> > > > api::getEfficiencyVsDACDAC(std::string dac1name, uint8_t dac1min, uint8_t dac1max, 
												       std::string dac2name, uint8_t dac2min, uint8_t dac2max, 
												       uint32_t flags, uint32_t nTriggers) {}

std::vector< std::pair<uint8_t, std::pair<uint8_t, std::vector<pixel> > > > api::getThresholdVsDACDAC(std::string dac1name, uint8_t dac1min, uint8_t dac1max, 
												      std::string dac2name, uint8_t dac2min, uint8_t dac2max, 
												      uint32_t flags, uint32_t nTriggers) {}

std::vector<pixel> api::getPulseheightMap(uint32_t flags, uint32_t nTriggers) {}

std::vector<pixel> api::getEfficiencyMap(uint32_t flags, uint32_t nTriggers) {}

std::vector<pixel> api::getThresholdMap(uint32_t flags, uint32_t nTriggers) {}
  
int32_t api::getReadbackValue(std::string parameterName) {}

int32_t api::debug_ph(int32_t col, int32_t row, int32_t trim, int16_t nTriggers) {

  // Make sure our DUT is properly configured:
  if(!status()) return -1;
  return _hal->PH(col,row,trim,nTriggers);
}



/** DAQ functions **/
bool api::daqStart() {
  return false;
}
    
std::vector<pixel> api::daqGetEvent() {}

bool api::daqStop() {
  return false;
}


std::vector< std::vector<pixel> >* api::expandLoop(HalMemFnPixel pixelfn, HalMemFnRoc rocfn, HalMemFnModule modulefn, std::vector<int32_t> param,  bool forceSerial){
  
  // pointer to vector to hold our data
  std::vector< std::vector<pixel> >* data = NULL;

  // check if we might use parallel routine on whole module: 16 ROCs
  // must be enabled and parallel execution not disabled by user
  if (_dut->getModuleEnable() && !forceSerial && modulefn != NULL){
    // execute call to HAL layer routine
    data = CALL_MEMBER_FN(*_hal,modulefn)(param);
  } else {
    // -> single ROC / ROC-by-ROC operation
    // check if all pixels are enabled
    // if so, use routine that accesses whole ROC
    if (_dut->getAllPixelEnable() && rocfn != NULL){
      // loop over all enabled ROCs
      std::vector<rocConfig> enabledRocs = _dut->getEnabledRocs();
      for (std::vector<rocConfig>::iterator rocit = enabledRocs.begin(); rocit != enabledRocs.end(); ++rocit){
	// execute call to HAL layer routine and save returned data in buffer
	std::vector< std::vector<pixel> >* rocdata = CALL_MEMBER_FN(*_hal,rocfn)((uint8_t) (rocit - enabledRocs.begin()), param); // rocit - enabledRocs.begin() == index
	// append rocdata to main data storage vector
	if (!data) data = rocdata;
	else {
	  data->reserve( data->size() + rocdata->size());
	  data->insert(data->end(), rocdata->begin(), rocdata->end());
	}
      } // roc loop
    } else if (pixelfn!= NULL){
      // -> we operate on single pixels
      // loop over all enabled ROCs
      std::vector<rocConfig> enabledRocs = _dut->getEnabledRocs();
      for (std::vector<rocConfig>::iterator rocit = enabledRocs.begin(); rocit != enabledRocs.end(); ++rocit){
	std::vector< std::vector<pixel> >* rocdata;
	std::vector<pixelConfig> enabledPixels = _dut->getEnabledPixels((uint8_t)(rocit - enabledRocs.begin()));
	for (std::vector<pixelConfig>::iterator pixit = enabledPixels.begin(); pixit != enabledPixels.end(); ++pixit){
	  // execute call to HAL layer routine and store data in buffer
	  std::vector< std::vector<pixel> >* buffer = CALL_MEMBER_FN(*_hal,pixelfn)((uint8_t) (rocit - enabledRocs.begin()), pixit->column, pixit->row, param);
	  // merge pixel data into roc data storage vector
	  if (!rocdata){
	    rocdata = buffer; // for first time call
	  } else {
	    // loop over all entries in outer vector (i.e. over vectors of pixel)
	    for (std::vector<std::vector<pixel> >::iterator vecit = buffer->begin(); vecit != buffer->end(); ++vecit){
	      std::vector<pixel>::iterator pixelit = vecit->begin();
	      // loop over all entries in buffer and add fired pixels to existing pixel vector
	      while (pixelit != vecit->end()){
		rocdata->at(vecit-buffer->begin()).push_back(*pixelit);
	      }
	    }
	  }
	} // pixel loop
	// append rocdata to main data storage vector
	if (!data) data = rocdata;
	else {
	  data->reserve( data->size() + rocdata->size());
	  data->insert(data->end(), rocdata->begin(), rocdata->end());
	}
      } // roc loop
<<<<<<< HEAD
    }// single pixel
  } // single roc
  return data;
} // expandLoop()

=======
    }// single pixel fnc
    else {
      // FIXME: THIS SHOULD THROW A CUSTOM EXCEPTION
      std::cout << " CRITICAL: LOOP EXPANSION FAILED -- NO MATCHING FUNCTION TO CALL?! " << std::endl;
      return NULL;
    }
  } // single roc fnc
  // now repack the data to join the individual ROC segments and return
  return compactRocLoopData(data, _dut->getNEnabledRocs());
} // expandLoop()




std::vector< std::pair<uint8_t, std::vector<pixel> > > api::repackDacScanData (std::vector< std::vector<pixel> >* data, uint8_t dacMin, uint8_t dacMax){
  std::vector< std::pair<uint8_t, std::vector<pixel> > > result;
  uint8_t currentDAC = dacMin;
  for (std::vector<std::vector<pixel> >::iterator vecit = data->begin(); vecit!=data->end();++vecit){
    result.push_back(std::make_pair(currentDAC, *vecit));
    currentDAC++;
  }
  if (currentDAC!=dacMax){
    // FIXME: THIS SHOULD THROW A CUSTOM EXCEPTION
    std::cout << " CRITICAL: data structure size not as expected! " << data->size() << " data blocks do not fit to " << dacMax-dacMin << " DAC values! " << std::endl;
    return std::vector< std::pair<uint8_t, std::vector<pixel> > > ();
  }
}


std::vector< std::vector<pixel> >* api::compactRocLoopData (std::vector< std::vector<pixel> >* data, uint8_t nRocs){
  if (data->size() % nRocs != 0) {
    // FIXME: THIS SHOULD THROW A CUSTOM EXCEPTION
    std::cout << " CRITICAL: data structure size not as expected! " << data->size() << " data blocks do not fit to " << nRocs << " active ROCs! " << std::endl;
    return NULL;
  }

  std::vector< std::vector<pixel> >* result = new std::vector< std::vector<pixel> >();
  // loop over all rocs
  for (uint8_t rocid = 0; rocid<nRocs;rocid++){
    std::vector<pixel> pixjoined;
    // loop over each data segment belonging to this roc
    int segmentsize = data->size()/nRocs;
    for (int segment = 0; segment<segmentsize;segment++){
      // copy pixel over
      pixjoined.reserve(pixjoined.size() + data->at(segment+segmentsize*rocid).size());
      pixjoined.insert(pixjoined.end(), data->at(segment+segmentsize*rocid).begin(),data->at(segment+segmentsize*rocid).end());
    }
    result->push_back(pixjoined);
  }
  return result;
}



/* ===================================================================================================== */

/** Helper class to search vectors of pixelConfig, rocConfig and dacConfig for 'enable' bit
 */
class configEnableSet
{
  const bool _isEnable;

public:
  configEnableSet(const bool pEnable) : _isEnable(pEnable) {}

  template<class ConfigType>
  bool operator()(const ConfigType &config) const
  {
    return config.enable == _isEnable;
  }
};


/** Helper class to search vectors of pixel or pixelConfig for 'column' and 'row' values
 */
class findPixelXY
{
  const uint8_t _column;
  const uint8_t _row;

public:
  findPixelXY(const uint8_t pColumn, const uint8_t pRow) : _column(pColumn), _row(pRow) {}

  template<class ConfigType>
  bool operator()(const ConfigType &config) const
  {
    return (config.row == _row) && (config.column == _column);
  }
};


/* ===================================================================================================== */

/** DUT class functions **/

int32_t dut::getNEnabledPixels() {
  if (!_initialized) return 0;
  // search for pixels that have enable set
  std::vector<pixelConfig>::iterator it = std::find_if(roc.at(0).pixels.begin(),
						       roc.at(0).pixels.end(),
						       configEnableSet(true));
  int32_t count = 0;
  // loop over result, count pixel
  while(it != roc.at(0).pixels.end()){
    count++;
    it++;
  }
  return count;
}


int32_t dut::getNEnabledRocs() {
  if (!_initialized) return 0;
  // search for pixels that have enable set
  std::vector<rocConfig>::iterator it = std::find_if(roc.begin(),
						     roc.end(),
						     configEnableSet(true));
  int32_t count = 0;
  // loop over result, count pixel
  while(it != roc.end()){
    count++;
    it++;
  }
  return count;
}


std::vector< pixelConfig > dut::getEnabledPixels(size_t rocid) {
  std::vector< pixelConfig > result;
  if (!_initialized) return result;
  // search for pixels that have enable set
  std::vector<pixelConfig>::iterator it = std::find_if(roc.at(rocid).pixels.begin(),
						       roc.at(rocid).pixels.end(),
						       configEnableSet(true));
  while(it != roc.at(rocid).pixels.end()){
    result.push_back(*it);
    it++;
  }
  return result;
}


std::vector< rocConfig > dut::getEnabledRocs() {
  std::vector< rocConfig > result;
  if (!_initialized) return result;
  // search for pixels that have enable set
  std::vector<rocConfig>::iterator it = std::find_if(roc.begin(),
						     roc.end(),
						     configEnableSet(true));
  while(it != roc.end()){
    result.push_back(*it);
    it++;
  }
  return result;
}


bool dut::getPixelEnabled(uint8_t column, uint8_t row) {
  std::vector<pixelConfig>::iterator it = std::find_if(roc.at(0).pixels.begin(),
						       roc.at(0).pixels.end(),
						       findPixelXY(column,row));
  if(it != roc.at(0).pixels.end())
    return it->enable;
  return false;
}

bool dut::getAllPixelEnable(){
 if (!_initialized) return false;
 // search for pixels that DO NOT have enable set
 std::vector<pixelConfig>::iterator it = std::find_if(roc.at(0).pixels.begin(),
						      roc.at(0).pixels.end(),
						      configEnableSet(false));
 if(it != roc.at(0).pixels.end())
   return false; // found a disabled pixel
 else
   return true; // all pixels are enabled
}


bool dut::getModuleEnable(){
 if (!_initialized) return false;
 // check that we have all 16 ROCs
 if (roc.size()<16) return false;
 // search for pixels that DO NOT have enable set
 std::vector<rocConfig>::iterator it = std::find_if(roc.begin(),
						      roc.end(),
						      configEnableSet(false));
 if(it != roc.end()) return false;
 // 16 ROCs are enabled:
 return true;
}


pixelConfig dut::getPixelConfig(size_t rocid, uint8_t column, uint8_t row) {
  pixelConfig result = {}; // init with 0s
  if (!_initialized) return result;
  // find pixel with specified column and row
  std::vector<pixelConfig>::iterator it = std::find_if(roc.at(rocid).pixels.begin(),
						       roc.at(rocid).pixels.end(),
						       findPixelXY(column,row));
  // if pixel found, set result accordingly
  if(it != roc.at(rocid).pixels.end()){
    result = *it;
  }
  return result;
}


uint8_t dut::getDAC(size_t rocId, std::string dacName) {}

std::vector<std::pair<uint8_t,uint8_t> > dut::getDACs(size_t rocId) {}

void dut::printDACs(size_t rocId) {
  if(rocId < roc.size()) {
      std::cout << "Printing current DAC settings for ROC " << rocId << ":" << std::endl;
      for(std::vector< std::pair<uint8_t,uint8_t> >::iterator it = roc.at(rocId).dacs.begin(); 
	  it != roc.at(rocId).dacs.end(); ++it) {
	std::cout << "DAC" << (int)it->first << " = " << (int)it->second << std::endl;
      }
    }
}

void dut::setROCEnable(size_t rocId, bool enable) {

  // Check if ROC exists:
  if(rocId < roc.size())
    // Set its status to the desired value:
    roc[rocId].enable = enable;
}

void dut::setTBMEnable(size_t tbmId, bool enable) {

  // Check if TBM exists:
  if(tbmId < tbm.size())
    // Set its status to the desired value:
    tbm[tbmId].enable = enable;
}

void dut::setPixelEnable(uint8_t column, uint8_t row, bool enable) {
  if (!_initialized) return;
  // loop over all rocs (not strictly needed but used for consistency)
  for (std::vector<rocConfig>::iterator rocit = roc.begin() ; rocit != roc.end(); ++rocit){
    // find pixel with specified column and row
    std::vector<pixelConfig>::iterator it = std::find_if(rocit->pixels.begin(),
							 rocit->pixels.end(),
							 findPixelXY(column,row));
    // set enable
    if(it != rocit->pixels.end())
      it->enable = enable;
  }
}

void dut::setAllPixelEnable(bool enable) {
  // loop over all rocs (not strictly needed but used for consistency)
  for (std::vector<rocConfig>::iterator rocit = roc.begin() ; rocit != roc.end(); ++rocit){
    // loop over all pixel, set enable according to parameter
    for (std::vector<pixelConfig>::iterator pixelit = rocit->pixels.begin() ; pixelit != rocit->pixels.end(); ++pixelit){
      pixelit->enable = enable;
    }
  }
}

bool dut::status() {

  if(!_initialized)
    std::cout << "DUT structure not initialized yet!" << std::endl;

  return _initialized;
}

>>>>>>> 4813514c
<|MERGE_RESOLUTION|>--- conflicted
+++ resolved
@@ -1,526 +1,299 @@
-/**
- * pxar API class implementation
- */
-
-#include "api.h"
-#include "hal.h"
-#include <iostream>
-#include <algorithm>
-
-/** Define a macro for calls to member functions through pointers to memeber functions (used in the loop expansion routines).
- *  Follows advice of http://www.parashift.com/c++-faq/macro-for-ptr-to-memfn.html
- */
-#define CALL_MEMBER_FN(object,ptrToMember)  ((object).*(ptrToMember))
-
-
-using namespace pxar;
-
-api::api() {
-  //FIXME: once we have config file parsing, we need the DTB name here:
-  _hal = new hal("*");
-
-  // Get the DUT up and running:
-  _dut = new dut();
-  _dut->_initialized = false;
-}
-
-api::~api() {
-  //delete _dut;
-  delete _hal;
-}
-
-bool api::initTestboard() {
-  //FIXME Anything we need to do here? Probably depends on how we get the config...
-  _hal->initTestboard();
-  return true;
-}
-  
-bool api::initDUT(std::vector<std::pair<uint8_t,uint8_t> > dacVector) {
-
-  // Check if the HAL is ready:
-  if(!_hal->status()) return false;
-
-  // FIXME read these information from the DUT object:
-  // this is highly incomplete and is only a demonstration for single ROCs
-  //for(nrocs)
-
-  rocConfig newroc = {};
-  newroc.dacs = dacVector;
-  for (uint8_t column=1;column<=52;column++){
-    for (uint8_t row=1;row<=80;row++){
-      pixelConfig newpix = {};
-      newpix.row = row;
-      newpix.column = column;
-      newpix.enable = true;
-      newpix.mask = false;
-      newpix.trim = column+row; // arbitray but varying values for debugging
-      newroc.pixels.push_back(newpix);
-    }
-  }
-  newroc.type = 0x0; //ROC_PSI46DIGV2;
-  newroc.enable = true;
-  _dut->roc.push_back(newroc);
-
-  for(size_t n = 0; n < _dut->roc.size(); n++) {
-    if(_dut->roc[n].enable) _hal->initROC(n,_dut->roc[n].dacs);
-  }
-
-  //if(TBM _hal->initTBM();
-  _dut->_initialized = true;
-  return true;
-}
-
-
-bool api::status() {
-  if(_hal->status() && _dut->status()) return true;
-  return false;
-}
-
-
-
-/** DTB fcuntions **/
-
-bool api::flashTB(std::string filename) {
-  return false;
-}
-
-double api::getTBia() {
-  return _hal->getTBia();
-}
-
-double api::getTBva() {
-  return _hal->getTBva();
-}
-
-double api::getTBid() {
-  return _hal->getTBid();
-}
-
-double api::getTBvd() {
-  return _hal->getTBvd();
-}
-
-  
-/** TEST functions **/
-
-bool api::setDAC(std::string dacName, uint8_t dacValue) {
-  return false;
-}
-
-std::vector< std::pair<uint8_t, std::vector<pixel> > > api::getPulseheightVsDAC(std::string dacName, uint8_t dacMin, uint8_t dacMax, 
-										uint32_t flags, uint32_t nTriggers) {}
-
-std::vector< std::pair<uint8_t, std::vector<pixel> > > api::getDebugVsDAC(std::string dacName, uint8_t dacMin, uint8_t dacMax, 
-										uint32_t flags, uint32_t nTriggers) {
-  // check range
-  if (dacMin>dacMax){
-    // FIXME: THIS SHOULD THROW A CUSTOM EXCEPTION
-    std::cout << " ERROR: DacMin > DacMax! " << std::endl;
-    return std::vector< std::pair<uint8_t, std::vector<pixel> > >();
-  }
-  // setup the correct _hal calls for this test (FIXME:DUMMYONLY)
-  HalMemFnPixel pixelfn = &hal::DummyPixelTestSkeleton;
-  HalMemFnRoc rocfn = &hal::DummyRocTestSkeleton;
-  HalMemFnModule modulefn = &hal::DummyModuleTestSkeleton;
-  // load the test parameters into vector
-  std::vector<int32_t> param;
-  // FIXME: NOT IMPLEMENTED:
-  //param.push_back(static_cast<int32_t>dacNameToID(dacName));  
-  param.push_back(static_cast<int32_t>(dacMin));
-  param.push_back(static_cast<int32_t>(dacMax));
-  param.push_back(static_cast<int32_t>(flags));
-  param.push_back(static_cast<int32_t>(nTriggers));
-  // check if the flags indicate that the user explicitly asks for serial execution of test:
-  // FIXME: FLAGS NOT YET CHECKED!
-  bool forceSerial = flags > 1;
-  std::vector< std::vector<pixel> >* data = expandLoop(pixelfn, rocfn, modulefn, param, forceSerial);
-  // repack data into the expected return format
-  return repackDacScanData(data,dacMin,dacMax);
-} // getPulseheightVsDAC
-
-std::vector< std::pair<uint8_t, std::vector<pixel> > > api::getEfficiencyVsDAC(std::string dacName, uint8_t dacMin, uint8_t dacMax, 
-									       uint32_t flags, uint32_t nTriggers) {}
-
-std::vector< std::pair<uint8_t, std::vector<pixel> > > api::getThresholdVsDAC(std::string dacName, uint8_t dacMin, uint8_t dacMax, 
-									      uint32_t flags, uint32_t nTriggers) {}
-
-
-std::vector< std::pair<uint8_t, std::pair<uint8_t, std::vector<pixel> > > > api::getPulseheightVsDACDAC(std::string dac1name, uint8_t dac1min, uint8_t dac1max, 
-													std::string dac2name, uint8_t dac2min, uint8_t dac2max, 
-													uint32_t flags, uint32_t nTriggers){
-
-} // getPulseheightVsDACDAC
-
-std::vector< std::pair<uint8_t, std::pair<uint8_t, std::vector<pixel> > > > api::getEfficiencyVsDACDAC(std::string dac1name, uint8_t dac1min, uint8_t dac1max, 
-												       std::string dac2name, uint8_t dac2min, uint8_t dac2max, 
-												       uint32_t flags, uint32_t nTriggers) {}
-
-std::vector< std::pair<uint8_t, std::pair<uint8_t, std::vector<pixel> > > > api::getThresholdVsDACDAC(std::string dac1name, uint8_t dac1min, uint8_t dac1max, 
-												      std::string dac2name, uint8_t dac2min, uint8_t dac2max, 
-												      uint32_t flags, uint32_t nTriggers) {}
-
-std::vector<pixel> api::getPulseheightMap(uint32_t flags, uint32_t nTriggers) {}
-
-std::vector<pixel> api::getEfficiencyMap(uint32_t flags, uint32_t nTriggers) {}
-
-std::vector<pixel> api::getThresholdMap(uint32_t flags, uint32_t nTriggers) {}
-  
-int32_t api::getReadbackValue(std::string parameterName) {}
-
-int32_t api::debug_ph(int32_t col, int32_t row, int32_t trim, int16_t nTriggers) {
-
-  // Make sure our DUT is properly configured:
-  if(!status()) return -1;
-  return _hal->PH(col,row,trim,nTriggers);
-}
-
-
-
-/** DAQ functions **/
-bool api::daqStart() {
-  return false;
-}
-    
-std::vector<pixel> api::daqGetEvent() {}
-
-bool api::daqStop() {
-  return false;
-}
-
-
-std::vector< std::vector<pixel> >* api::expandLoop(HalMemFnPixel pixelfn, HalMemFnRoc rocfn, HalMemFnModule modulefn, std::vector<int32_t> param,  bool forceSerial){
-  
-  // pointer to vector to hold our data
-  std::vector< std::vector<pixel> >* data = NULL;
-
-  // check if we might use parallel routine on whole module: 16 ROCs
-  // must be enabled and parallel execution not disabled by user
-  if (_dut->getModuleEnable() && !forceSerial && modulefn != NULL){
-    // execute call to HAL layer routine
-    data = CALL_MEMBER_FN(*_hal,modulefn)(param);
-  } else {
-    // -> single ROC / ROC-by-ROC operation
-    // check if all pixels are enabled
-    // if so, use routine that accesses whole ROC
-    if (_dut->getAllPixelEnable() && rocfn != NULL){
-      // loop over all enabled ROCs
-      std::vector<rocConfig> enabledRocs = _dut->getEnabledRocs();
-      for (std::vector<rocConfig>::iterator rocit = enabledRocs.begin(); rocit != enabledRocs.end(); ++rocit){
-	// execute call to HAL layer routine and save returned data in buffer
-	std::vector< std::vector<pixel> >* rocdata = CALL_MEMBER_FN(*_hal,rocfn)((uint8_t) (rocit - enabledRocs.begin()), param); // rocit - enabledRocs.begin() == index
-	// append rocdata to main data storage vector
-	if (!data) data = rocdata;
-	else {
-	  data->reserve( data->size() + rocdata->size());
-	  data->insert(data->end(), rocdata->begin(), rocdata->end());
-	}
-      } // roc loop
-    } else if (pixelfn!= NULL){
-      // -> we operate on single pixels
-      // loop over all enabled ROCs
-      std::vector<rocConfig> enabledRocs = _dut->getEnabledRocs();
-      for (std::vector<rocConfig>::iterator rocit = enabledRocs.begin(); rocit != enabledRocs.end(); ++rocit){
-	std::vector< std::vector<pixel> >* rocdata;
-	std::vector<pixelConfig> enabledPixels = _dut->getEnabledPixels((uint8_t)(rocit - enabledRocs.begin()));
-	for (std::vector<pixelConfig>::iterator pixit = enabledPixels.begin(); pixit != enabledPixels.end(); ++pixit){
-	  // execute call to HAL layer routine and store data in buffer
-	  std::vector< std::vector<pixel> >* buffer = CALL_MEMBER_FN(*_hal,pixelfn)((uint8_t) (rocit - enabledRocs.begin()), pixit->column, pixit->row, param);
-	  // merge pixel data into roc data storage vector
-	  if (!rocdata){
-	    rocdata = buffer; // for first time call
-	  } else {
-	    // loop over all entries in outer vector (i.e. over vectors of pixel)
-	    for (std::vector<std::vector<pixel> >::iterator vecit = buffer->begin(); vecit != buffer->end(); ++vecit){
-	      std::vector<pixel>::iterator pixelit = vecit->begin();
-	      // loop over all entries in buffer and add fired pixels to existing pixel vector
-	      while (pixelit != vecit->end()){
-		rocdata->at(vecit-buffer->begin()).push_back(*pixelit);
-	      }
-	    }
-	  }
-	} // pixel loop
-	// append rocdata to main data storage vector
-	if (!data) data = rocdata;
-	else {
-	  data->reserve( data->size() + rocdata->size());
-	  data->insert(data->end(), rocdata->begin(), rocdata->end());
-	}
-      } // roc loop
-<<<<<<< HEAD
-    }// single pixel
-  } // single roc
-  return data;
-} // expandLoop()
-
-=======
-    }// single pixel fnc
-    else {
-      // FIXME: THIS SHOULD THROW A CUSTOM EXCEPTION
-      std::cout << " CRITICAL: LOOP EXPANSION FAILED -- NO MATCHING FUNCTION TO CALL?! " << std::endl;
-      return NULL;
-    }
-  } // single roc fnc
-  // now repack the data to join the individual ROC segments and return
-  return compactRocLoopData(data, _dut->getNEnabledRocs());
-} // expandLoop()
-
-
-
-
-std::vector< std::pair<uint8_t, std::vector<pixel> > > api::repackDacScanData (std::vector< std::vector<pixel> >* data, uint8_t dacMin, uint8_t dacMax){
-  std::vector< std::pair<uint8_t, std::vector<pixel> > > result;
-  uint8_t currentDAC = dacMin;
-  for (std::vector<std::vector<pixel> >::iterator vecit = data->begin(); vecit!=data->end();++vecit){
-    result.push_back(std::make_pair(currentDAC, *vecit));
-    currentDAC++;
-  }
-  if (currentDAC!=dacMax){
-    // FIXME: THIS SHOULD THROW A CUSTOM EXCEPTION
-    std::cout << " CRITICAL: data structure size not as expected! " << data->size() << " data blocks do not fit to " << dacMax-dacMin << " DAC values! " << std::endl;
-    return std::vector< std::pair<uint8_t, std::vector<pixel> > > ();
-  }
-}
-
-
-std::vector< std::vector<pixel> >* api::compactRocLoopData (std::vector< std::vector<pixel> >* data, uint8_t nRocs){
-  if (data->size() % nRocs != 0) {
-    // FIXME: THIS SHOULD THROW A CUSTOM EXCEPTION
-    std::cout << " CRITICAL: data structure size not as expected! " << data->size() << " data blocks do not fit to " << nRocs << " active ROCs! " << std::endl;
-    return NULL;
-  }
-
-  std::vector< std::vector<pixel> >* result = new std::vector< std::vector<pixel> >();
-  // loop over all rocs
-  for (uint8_t rocid = 0; rocid<nRocs;rocid++){
-    std::vector<pixel> pixjoined;
-    // loop over each data segment belonging to this roc
-    int segmentsize = data->size()/nRocs;
-    for (int segment = 0; segment<segmentsize;segment++){
-      // copy pixel over
-      pixjoined.reserve(pixjoined.size() + data->at(segment+segmentsize*rocid).size());
-      pixjoined.insert(pixjoined.end(), data->at(segment+segmentsize*rocid).begin(),data->at(segment+segmentsize*rocid).end());
-    }
-    result->push_back(pixjoined);
-  }
-  return result;
-}
-
-
-
-/* ===================================================================================================== */
-
-/** Helper class to search vectors of pixelConfig, rocConfig and dacConfig for 'enable' bit
- */
-class configEnableSet
-{
-  const bool _isEnable;
-
-public:
-  configEnableSet(const bool pEnable) : _isEnable(pEnable) {}
-
-  template<class ConfigType>
-  bool operator()(const ConfigType &config) const
-  {
-    return config.enable == _isEnable;
-  }
-};
-
-
-/** Helper class to search vectors of pixel or pixelConfig for 'column' and 'row' values
- */
-class findPixelXY
-{
-  const uint8_t _column;
-  const uint8_t _row;
-
-public:
-  findPixelXY(const uint8_t pColumn, const uint8_t pRow) : _column(pColumn), _row(pRow) {}
-
-  template<class ConfigType>
-  bool operator()(const ConfigType &config) const
-  {
-    return (config.row == _row) && (config.column == _column);
-  }
-};
-
-
-/* ===================================================================================================== */
-
-/** DUT class functions **/
-
-int32_t dut::getNEnabledPixels() {
-  if (!_initialized) return 0;
-  // search for pixels that have enable set
-  std::vector<pixelConfig>::iterator it = std::find_if(roc.at(0).pixels.begin(),
-						       roc.at(0).pixels.end(),
-						       configEnableSet(true));
-  int32_t count = 0;
-  // loop over result, count pixel
-  while(it != roc.at(0).pixels.end()){
-    count++;
-    it++;
-  }
-  return count;
-}
-
-
-int32_t dut::getNEnabledRocs() {
-  if (!_initialized) return 0;
-  // search for pixels that have enable set
-  std::vector<rocConfig>::iterator it = std::find_if(roc.begin(),
-						     roc.end(),
-						     configEnableSet(true));
-  int32_t count = 0;
-  // loop over result, count pixel
-  while(it != roc.end()){
-    count++;
-    it++;
-  }
-  return count;
-}
-
-
-std::vector< pixelConfig > dut::getEnabledPixels(size_t rocid) {
-  std::vector< pixelConfig > result;
-  if (!_initialized) return result;
-  // search for pixels that have enable set
-  std::vector<pixelConfig>::iterator it = std::find_if(roc.at(rocid).pixels.begin(),
-						       roc.at(rocid).pixels.end(),
-						       configEnableSet(true));
-  while(it != roc.at(rocid).pixels.end()){
-    result.push_back(*it);
-    it++;
-  }
-  return result;
-}
-
-
-std::vector< rocConfig > dut::getEnabledRocs() {
-  std::vector< rocConfig > result;
-  if (!_initialized) return result;
-  // search for pixels that have enable set
-  std::vector<rocConfig>::iterator it = std::find_if(roc.begin(),
-						     roc.end(),
-						     configEnableSet(true));
-  while(it != roc.end()){
-    result.push_back(*it);
-    it++;
-  }
-  return result;
-}
-
-
-bool dut::getPixelEnabled(uint8_t column, uint8_t row) {
-  std::vector<pixelConfig>::iterator it = std::find_if(roc.at(0).pixels.begin(),
-						       roc.at(0).pixels.end(),
-						       findPixelXY(column,row));
-  if(it != roc.at(0).pixels.end())
-    return it->enable;
-  return false;
-}
-
-bool dut::getAllPixelEnable(){
- if (!_initialized) return false;
- // search for pixels that DO NOT have enable set
- std::vector<pixelConfig>::iterator it = std::find_if(roc.at(0).pixels.begin(),
-						      roc.at(0).pixels.end(),
-						      configEnableSet(false));
- if(it != roc.at(0).pixels.end())
-   return false; // found a disabled pixel
- else
-   return true; // all pixels are enabled
-}
-
-
-bool dut::getModuleEnable(){
- if (!_initialized) return false;
- // check that we have all 16 ROCs
- if (roc.size()<16) return false;
- // search for pixels that DO NOT have enable set
- std::vector<rocConfig>::iterator it = std::find_if(roc.begin(),
-						      roc.end(),
-						      configEnableSet(false));
- if(it != roc.end()) return false;
- // 16 ROCs are enabled:
- return true;
-}
-
-
-pixelConfig dut::getPixelConfig(size_t rocid, uint8_t column, uint8_t row) {
-  pixelConfig result = {}; // init with 0s
-  if (!_initialized) return result;
-  // find pixel with specified column and row
-  std::vector<pixelConfig>::iterator it = std::find_if(roc.at(rocid).pixels.begin(),
-						       roc.at(rocid).pixels.end(),
-						       findPixelXY(column,row));
-  // if pixel found, set result accordingly
-  if(it != roc.at(rocid).pixels.end()){
-    result = *it;
-  }
-  return result;
-}
-
-
-uint8_t dut::getDAC(size_t rocId, std::string dacName) {}
-
-std::vector<std::pair<uint8_t,uint8_t> > dut::getDACs(size_t rocId) {}
-
-void dut::printDACs(size_t rocId) {
-  if(rocId < roc.size()) {
-      std::cout << "Printing current DAC settings for ROC " << rocId << ":" << std::endl;
-      for(std::vector< std::pair<uint8_t,uint8_t> >::iterator it = roc.at(rocId).dacs.begin(); 
-	  it != roc.at(rocId).dacs.end(); ++it) {
-	std::cout << "DAC" << (int)it->first << " = " << (int)it->second << std::endl;
-      }
-    }
-}
-
-void dut::setROCEnable(size_t rocId, bool enable) {
-
-  // Check if ROC exists:
-  if(rocId < roc.size())
-    // Set its status to the desired value:
-    roc[rocId].enable = enable;
-}
-
-void dut::setTBMEnable(size_t tbmId, bool enable) {
-
-  // Check if TBM exists:
-  if(tbmId < tbm.size())
-    // Set its status to the desired value:
-    tbm[tbmId].enable = enable;
-}
-
-void dut::setPixelEnable(uint8_t column, uint8_t row, bool enable) {
-  if (!_initialized) return;
-  // loop over all rocs (not strictly needed but used for consistency)
-  for (std::vector<rocConfig>::iterator rocit = roc.begin() ; rocit != roc.end(); ++rocit){
-    // find pixel with specified column and row
-    std::vector<pixelConfig>::iterator it = std::find_if(rocit->pixels.begin(),
-							 rocit->pixels.end(),
-							 findPixelXY(column,row));
-    // set enable
-    if(it != rocit->pixels.end())
-      it->enable = enable;
-  }
-}
-
-void dut::setAllPixelEnable(bool enable) {
-  // loop over all rocs (not strictly needed but used for consistency)
-  for (std::vector<rocConfig>::iterator rocit = roc.begin() ; rocit != roc.end(); ++rocit){
-    // loop over all pixel, set enable according to parameter
-    for (std::vector<pixelConfig>::iterator pixelit = rocit->pixels.begin() ; pixelit != rocit->pixels.end(); ++pixelit){
-      pixelit->enable = enable;
-    }
-  }
-}
-
-bool dut::status() {
-
-  if(!_initialized)
-    std::cout << "DUT structure not initialized yet!" << std::endl;
-
-  return _initialized;
-}
-
->>>>>>> 4813514c
+/**
+ * pxar API class implementation
+ */
+
+#include "api.h"
+#include "hal.h"
+#include <iostream>
+#include <algorithm>
+
+/** Define a macro for calls to member functions through pointers to memeber functions (used in the loop expansion routines).
+ *  Follows advice of http://www.parashift.com/c++-faq/macro-for-ptr-to-memfn.html
+ */
+#define CALL_MEMBER_FN(object,ptrToMember)  ((object).*(ptrToMember))
+
+
+using namespace pxar;
+
+api::api() {
+  //FIXME: once we have config file parsing, we need the DTB name here:
+  _hal = new hal("*");
+
+  // Get the DUT up and running:
+  _dut = new dut();
+  _dut->_initialized = false;
+}
+
+api::~api() {
+  //delete _dut;
+  delete _hal;
+}
+
+bool api::initTestboard() {
+  //FIXME Anything we need to do here? Probably depends on how we get the config...
+  _hal->initTestboard();
+  return true;
+}
+  
+bool api::initDUT(std::vector<std::pair<uint8_t,uint8_t> > dacVector) {
+
+  // Check if the HAL is ready:
+  if(!_hal->status()) return false;
+
+  // FIXME read these information from the DUT object:
+  // this is highly incomplete and is only a demonstration for single ROCs
+  //for(nrocs)
+
+  rocConfig newroc = {};
+  newroc.dacs = dacVector;
+  for (uint8_t column=1;column<=52;column++){
+    for (uint8_t row=1;row<=80;row++){
+      pixelConfig newpix = {};
+      newpix.row = row;
+      newpix.column = column;
+      newpix.enable = true;
+      newpix.mask = false;
+      newpix.trim = column+row; // arbitray but varying values for debugging
+      newroc.pixels.push_back(newpix);
+    }
+  }
+  newroc.type = 0x0; //ROC_PSI46DIGV2;
+  newroc.enable = true;
+  _dut->roc.push_back(newroc);
+
+  for(size_t n = 0; n < _dut->roc.size(); n++) {
+    if(_dut->roc[n].enable) _hal->initROC(n,_dut->roc[n].dacs);
+  }
+
+  //if(TBM _hal->initTBM();
+  _dut->_initialized = true;
+  return true;
+}
+
+
+bool api::status() {
+  if(_hal->status() && _dut->status()) return true;
+  return false;
+}
+
+
+
+/** DTB fcuntions **/
+
+bool api::flashTB(std::string filename) {
+  return false;
+}
+
+double api::getTBia() {
+  return _hal->getTBia();
+}
+
+double api::getTBva() {
+  return _hal->getTBva();
+}
+
+double api::getTBid() {
+  return _hal->getTBid();
+}
+
+double api::getTBvd() {
+  return _hal->getTBvd();
+}
+
+  
+/** TEST functions **/
+
+bool api::setDAC(std::string dacName, uint8_t dacValue) {
+  return false;
+}
+
+std::vector< std::pair<uint8_t, std::vector<pixel> > > api::getPulseheightVsDAC(std::string dacName, uint8_t dacMin, uint8_t dacMax, 
+										uint32_t flags, uint32_t nTriggers) {}
+
+std::vector< std::pair<uint8_t, std::vector<pixel> > > api::getDebugVsDAC(std::string dacName, uint8_t dacMin, uint8_t dacMax, 
+										uint32_t flags, uint32_t nTriggers) {
+  // check range
+  if (dacMin>dacMax){
+    // FIXME: THIS SHOULD THROW A CUSTOM EXCEPTION
+    std::cout << " ERROR: DacMin > DacMax! " << std::endl;
+    return std::vector< std::pair<uint8_t, std::vector<pixel> > >();
+  }
+  // setup the correct _hal calls for this test (FIXME:DUMMYONLY)
+  HalMemFnPixel pixelfn = &hal::DummyPixelTestSkeleton;
+  HalMemFnRoc rocfn = &hal::DummyRocTestSkeleton;
+  HalMemFnModule modulefn = &hal::DummyModuleTestSkeleton;
+  // load the test parameters into vector
+  std::vector<int32_t> param;
+  // FIXME: NOT IMPLEMENTED:
+  //param.push_back(static_cast<int32_t>dacNameToID(dacName));  
+  param.push_back(static_cast<int32_t>(dacMin));
+  param.push_back(static_cast<int32_t>(dacMax));
+  param.push_back(static_cast<int32_t>(flags));
+  param.push_back(static_cast<int32_t>(nTriggers));
+  // check if the flags indicate that the user explicitly asks for serial execution of test:
+  // FIXME: FLAGS NOT YET CHECKED!
+  bool forceSerial = flags > 1;
+  std::vector< std::vector<pixel> >* data = expandLoop(pixelfn, rocfn, modulefn, param, forceSerial);
+  // repack data into the expected return format
+  return repackDacScanData(data,dacMin,dacMax);
+
+} // getPulseheightVsDAC
+
+std::vector< std::pair<uint8_t, std::vector<pixel> > > api::getEfficiencyVsDAC(std::string dacName, uint8_t dacMin, uint8_t dacMax, 
+									       uint32_t flags, uint32_t nTriggers) {}
+
+std::vector< std::pair<uint8_t, std::vector<pixel> > > api::getThresholdVsDAC(std::string dacName, uint8_t dacMin, uint8_t dacMax, 
+									      uint32_t flags, uint32_t nTriggers) {}
+
+
+std::vector< std::pair<uint8_t, std::pair<uint8_t, std::vector<pixel> > > > api::getPulseheightVsDACDAC(std::string dac1name, uint8_t dac1min, uint8_t dac1max, 
+													std::string dac2name, uint8_t dac2min, uint8_t dac2max, 
+													uint32_t flags, uint32_t nTriggers){
+
+} // getPulseheightVsDACDAC
+
+std::vector< std::pair<uint8_t, std::pair<uint8_t, std::vector<pixel> > > > api::getEfficiencyVsDACDAC(std::string dac1name, uint8_t dac1min, uint8_t dac1max, 
+												       std::string dac2name, uint8_t dac2min, uint8_t dac2max, 
+												       uint32_t flags, uint32_t nTriggers) {}
+
+std::vector< std::pair<uint8_t, std::pair<uint8_t, std::vector<pixel> > > > api::getThresholdVsDACDAC(std::string dac1name, uint8_t dac1min, uint8_t dac1max, 
+												      std::string dac2name, uint8_t dac2min, uint8_t dac2max, 
+												      uint32_t flags, uint32_t nTriggers) {}
+
+std::vector<pixel> api::getPulseheightMap(uint32_t flags, uint32_t nTriggers) {}
+
+std::vector<pixel> api::getEfficiencyMap(uint32_t flags, uint32_t nTriggers) {}
+
+std::vector<pixel> api::getThresholdMap(uint32_t flags, uint32_t nTriggers) {}
+  
+int32_t api::getReadbackValue(std::string parameterName) {}
+
+int32_t api::debug_ph(int32_t col, int32_t row, int32_t trim, int16_t nTriggers) {
+
+  // Make sure our DUT is properly configured:
+  if(!status()) return -1;
+  return _hal->PH(col,row,trim,nTriggers);
+}
+
+
+
+/** DAQ functions **/
+bool api::daqStart() {
+  return false;
+}
+    
+std::vector<pixel> api::daqGetEvent() {}
+
+bool api::daqStop() {
+  return false;
+}
+
+
+std::vector< std::vector<pixel> >* api::expandLoop(HalMemFnPixel pixelfn, HalMemFnRoc rocfn, HalMemFnModule modulefn, std::vector<int32_t> param,  bool forceSerial){
+  
+  // pointer to vector to hold our data
+  std::vector< std::vector<pixel> >* data = NULL;
+
+  // check if we might use parallel routine on whole module: 16 ROCs
+  // must be enabled and parallel execution not disabled by user
+  if (_dut->getModuleEnable() && !forceSerial && modulefn != NULL){
+    // execute call to HAL layer routine
+    data = CALL_MEMBER_FN(*_hal,modulefn)(param);
+  } else {
+    // -> single ROC / ROC-by-ROC operation
+    // check if all pixels are enabled
+    // if so, use routine that accesses whole ROC
+    if (_dut->getAllPixelEnable() && rocfn != NULL){
+      // loop over all enabled ROCs
+      std::vector<rocConfig> enabledRocs = _dut->getEnabledRocs();
+      for (std::vector<rocConfig>::iterator rocit = enabledRocs.begin(); rocit != enabledRocs.end(); ++rocit){
+	// execute call to HAL layer routine and save returned data in buffer
+	std::vector< std::vector<pixel> >* rocdata = CALL_MEMBER_FN(*_hal,rocfn)((uint8_t) (rocit - enabledRocs.begin()), param); // rocit - enabledRocs.begin() == index
+	// append rocdata to main data storage vector
+	if (!data) data = rocdata;
+	else {
+	  data->reserve( data->size() + rocdata->size());
+	  data->insert(data->end(), rocdata->begin(), rocdata->end());
+	}
+      } // roc loop
+    } else if (pixelfn!= NULL){
+      // -> we operate on single pixels
+      // loop over all enabled ROCs
+      std::vector<rocConfig> enabledRocs = _dut->getEnabledRocs();
+      for (std::vector<rocConfig>::iterator rocit = enabledRocs.begin(); rocit != enabledRocs.end(); ++rocit){
+	std::vector< std::vector<pixel> >* rocdata;
+	std::vector<pixelConfig> enabledPixels = _dut->getEnabledPixels((uint8_t)(rocit - enabledRocs.begin()));
+	for (std::vector<pixelConfig>::iterator pixit = enabledPixels.begin(); pixit != enabledPixels.end(); ++pixit){
+	  // execute call to HAL layer routine and store data in buffer
+	  std::vector< std::vector<pixel> >* buffer = CALL_MEMBER_FN(*_hal,pixelfn)((uint8_t) (rocit - enabledRocs.begin()), pixit->column, pixit->row, param);
+	  // merge pixel data into roc data storage vector
+	  if (!rocdata){
+	    rocdata = buffer; // for first time call
+	  } else {
+	    // loop over all entries in outer vector (i.e. over vectors of pixel)
+	    for (std::vector<std::vector<pixel> >::iterator vecit = buffer->begin(); vecit != buffer->end(); ++vecit){
+	      std::vector<pixel>::iterator pixelit = vecit->begin();
+	      // loop over all entries in buffer and add fired pixels to existing pixel vector
+	      while (pixelit != vecit->end()){
+		rocdata->at(vecit-buffer->begin()).push_back(*pixelit);
+	      }
+	    }
+	  }
+	} // pixel loop
+	// append rocdata to main data storage vector
+	if (!data) data = rocdata;
+	else {
+	  data->reserve( data->size() + rocdata->size());
+	  data->insert(data->end(), rocdata->begin(), rocdata->end());
+	}
+      } // roc loop
+    }// single pixel fnc
+    else {
+      // FIXME: THIS SHOULD THROW A CUSTOM EXCEPTION
+      std::cout << " CRITICAL: LOOP EXPANSION FAILED -- NO MATCHING FUNCTION TO CALL?! " << std::endl;
+      return NULL;
+    }
+  } // single roc fnc
+  // now repack the data to join the individual ROC segments and return
+  return compactRocLoopData(data, _dut->getNEnabledRocs());
+} // expandLoop()
+
+
+
+std::vector< std::pair<uint8_t, std::vector<pixel> > > api::repackDacScanData (std::vector< std::vector<pixel> >* data, uint8_t dacMin, uint8_t dacMax){
+  std::vector< std::pair<uint8_t, std::vector<pixel> > > result;
+  uint8_t currentDAC = dacMin;
+  for (std::vector<std::vector<pixel> >::iterator vecit = data->begin(); vecit!=data->end();++vecit){
+    result.push_back(std::make_pair(currentDAC, *vecit));
+    currentDAC++;
+  }
+  if (currentDAC!=dacMax){
+    // FIXME: THIS SHOULD THROW A CUSTOM EXCEPTION
+    std::cout << " CRITICAL: data structure size not as expected! " << data->size() << " data blocks do not fit to " << dacMax-dacMin << " DAC values! " << std::endl;
+    return std::vector< std::pair<uint8_t, std::vector<pixel> > > ();
+  }
+}
+
+
+std::vector< std::vector<pixel> >* api::compactRocLoopData (std::vector< std::vector<pixel> >* data, uint8_t nRocs){
+  if (data->size() % nRocs != 0) {
+    // FIXME: THIS SHOULD THROW A CUSTOM EXCEPTION
+    std::cout << " CRITICAL: data structure size not as expected! " << data->size() << " data blocks do not fit to " << nRocs << " active ROCs! " << std::endl;
+    return NULL;
+  }
+
+  std::vector< std::vector<pixel> >* result = new std::vector< std::vector<pixel> >();
+  // loop over all rocs
+  for (uint8_t rocid = 0; rocid<nRocs;rocid++){
+    std::vector<pixel> pixjoined;
+    // loop over each data segment belonging to this roc
+    int segmentsize = data->size()/nRocs;
+    for (int segment = 0; segment<segmentsize;segment++){
+      // copy pixel over
+      pixjoined.reserve(pixjoined.size() + data->at(segment+segmentsize*rocid).size());
+      pixjoined.insert(pixjoined.end(), data->at(segment+segmentsize*rocid).begin(),data->at(segment+segmentsize*rocid).end());
+    }
+    result->push_back(pixjoined);
+  }
+  return result;
+}