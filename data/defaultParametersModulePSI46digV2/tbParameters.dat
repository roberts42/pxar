--- conflicted
+++ resolved
@@ -1,12 +1,4 @@
-<<<<<<< HEAD
-  0   clk            4
-  1   ctr            4
-  2   sda           19
-  3   tin            9
-255   deser160phase  4
-=======
   8        clk   4
   9        sda  19
  10        ctr   4
- 11        tin   9
->>>>>>> 09e2fecc
+ 11        tin   9